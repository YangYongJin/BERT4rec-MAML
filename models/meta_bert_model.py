
import math

import torch.nn as nn
import torch.nn.functional as F
import torch

from .base import extract_top_level_dict,  MetaBERTEmbedding, MetaLinearLayer, MetaSublayerConnection, MetaPositionwiseFeedForward


### attention module ###########
class Attention(nn.Module):
    """
    Compute 'Scaled Dot Product Attention
    """

    def forward(self, query, key, value, mask=None, dropout=None):
        scores = torch.matmul(query, key.transpose(-2, -1)) \
            / math.sqrt(query.size(-1))
        if mask is not None:
            scores = scores.masked_fill(mask == 0, float('-inf'))

        p_attn = F.softmax(scores, dim=-1)

        if dropout is not None:
            p_attn = dropout(p_attn)

        return torch.matmul(p_attn, value), p_attn


class MetaMultiHeadedAttention(nn.Module):
    """
    Take in model size and number of heads.
    """

    def __init__(self, h, d_model, dropout=0.1):
        super().__init__()
        assert d_model % h == 0

        # We assume d_v always equals d_k
        self.d_k = d_model // h
        self.h = h

        self.layer_dict = nn.ModuleDict()

        for i in range(3):
            self.layer_dict['in_linear{}'.format(i)] = MetaLinearLayer(
                in_features=d_model, out_features=d_model, use_bias=True)
        self.layer_dict['out_linear'] = MetaLinearLayer(
            in_features=d_model, out_features=d_model, use_bias=True)
        self.attention = Attention()

        self.dropout = nn.Dropout(p=dropout)

    def forward(self, query, key, value, mask=None, params=None):
        param_dict = {}
        if params is not None:
            param_dict = extract_top_level_dict(current_dict=params)

        for name, param in self.layer_dict.named_parameters():
            path_bits = name.split(".")
            layer_name = path_bits[0]
            if layer_name not in param_dict:
                param_dict[layer_name] = None

        batch_size = query.size(0)

        # 1) Do all the linear projections in batch from d_model => h x d_k
        lst = []
        for i, x in enumerate([query, key, value]):
            lst.append(self.layer_dict['in_linear{}'.format(i)](x, params=param_dict['in_linear{}'.format(
                i)]).view(batch_size, -1, self.h, self.d_k).transpose(1, 2))

        query, key, value = lst

        # 2) Apply attention on all the projected vectors in batch.
        x, attn = self.attention(
            query, key, value, mask=mask, dropout=self.dropout)

        # 3) "Concat" using a view and apply a final linear.
        x = x.transpose(1, 2).contiguous().view(
            batch_size, -1, self.h * self.d_k)

        return self.layer_dict['out_linear'](x, params=param_dict['out_linear'])


class MetaTransformerBlock(nn.Module):
    """
    Bidirectional Encoder = Transformer (self-attention)
    Transformer = MultiHead_Attention + Feed_Forward with sublayer connection
    """

    def __init__(self, hidden, attn_heads, feed_forward_hidden, dropout):
        """
        :param hidden: hidden size of transformer
        :param attn_heads: head sizes of multi-head attention
        :param feed_forward_hidden: feed_forward_hidden, usually 4*hidden_size
        :param dropout: dropout rate
        """

        super().__init__()
        self.attention = MetaMultiHeadedAttention(
            h=attn_heads, d_model=hidden, dropout=dropout)
        self.feed_forward = MetaPositionwiseFeedForward(
            d_model=hidden, d_ff=feed_forward_hidden, dropout=dropout)
        self.input_sublayer = MetaSublayerConnection(
            size=hidden, dropout=dropout)
        self.output_sublayer = MetaSublayerConnection(
            size=hidden, dropout=dropout)
        self.dropout = nn.Dropout(p=dropout)

    def forward(self, x, mask=None, params=None):
        if params is not None:
            params = extract_top_level_dict(current_dict=params)

            attention_params = params['attention']
            feed_forward_params = params['feed_forward']
            input_sublayer_params = params['input_sublayer']
            output_sublayer_params = params['output_sublayer']
        else:
            attention_params = None
            feed_forward_params = None
            input_sublayer_params = None
            output_sublayer_params = None
        x = self.input_sublayer(
            x, lambda _x: self.attention.forward(_x, _x, _x, mask=mask, params=attention_params), params=input_sublayer_params)
        x = self.output_sublayer(
            x, self.feed_forward, params=output_sublayer_params, sub_params=feed_forward_params)
        return self.dropout(x)

## bert ##


class MetaBERT(nn.Module):
    def __init__(self, args):
        super().__init__()

        # fix_random_seed_as(args.model_init_seed)
        # self.init_weights()

        max_len = args.max_seq_len-1
        num_items = args.num_items
        # num_users = args.num_users
        self.n_layers = args.bert_num_blocks
        heads = args.bert_num_heads
        vocab_size = num_items + 2
        # user_vocab_size = num_users + 2
        hidden = args.bert_hidden_units
        self.hidden = hidden
        dropout = args.bert_dropout

        self.layer_dict = nn.ModuleDict()

        # embedding for BERT, sum of positional, segment, token embeddings
        self.bert_embedding = MetaBERTEmbedding(
            vocab_size=vocab_size,  embed_size=self.hidden, max_len=max_len, dropout=dropout)

        # multi-layers transformer blocks, deep network
        for i in range(self.n_layers):
            self.layer_dict['transformer{}'.format(i)] = MetaTransformerBlock(
                hidden, heads, hidden * 4, dropout)

    def forward(self, inputs, params=None):
        x = torch.cat((inputs[1], inputs[2]), dim=1)
        mask = (x > 0).unsqueeze(1).repeat(1, x.size(1), 1).unsqueeze(1)
        # mask = None
        param_dict = {}
        if params is not None:
            param_dict = extract_top_level_dict(current_dict=params)
            if 'bert_embedding' not in param_dict.keys():
                bert_embedding_params = None
            else:
                bert_embedding_params = param_dict['bert_embedding']
        else:
            bert_embedding_params = None

        for name, param in self.layer_dict.named_parameters():
            path_bits = name.split(".")
            layer_name = path_bits[0]
            if layer_name not in param_dict:
                param_dict[layer_name] = None

        # embedding the indexed sequence to sequence of vectors
        x = self.bert_embedding(inputs, params=bert_embedding_params)

        # running over multiple transformer blocks
        for i in range(self.n_layers):
            x = self.layer_dict['transformer{}'.format(i)].forward(
                x, mask, params=param_dict['transformer{}'.format(i)])
        return x


class MetaBERT4Rec(nn.Module):
    def __init__(self, args):
        super().__init__()
        self.args = args
        self.bert = MetaBERT(args)
        self.dim_reduct = MetaLinearLayer(self.bert.hidden, 1)
<<<<<<< HEAD
        self.out1 = MetaLinearLayer(1*(args.max_seq_len), 1)
        # self.out2 = MetaLinearLayer(128, 1)
        self.relu = nn.ReLU()
=======
        # self.out1 = MetaLinearLayer(16*(args.max_seq_len), 128)
        # self.out2 = MetaLinearLayer(128, 1)
        # self.relu = nn.ReLU()
>>>>>>> 8cfe28aa

    def forward(self, inputs, params=None):
        if params is not None:
            params = {key: value for key, value in params.items()}
            param_dict = extract_top_level_dict(current_dict=params)
            bert_params = param_dict['bert']
            dim_reduct_params = param_dict['dim_reduct']
<<<<<<< HEAD
            out1_params = param_dict['out1']
=======
            # out1_params = param_dict['out1']
>>>>>>> 8cfe28aa
            # out2_params = param_dict['out2']

        else:
            bert_params = None
            dim_reduct_params = None
<<<<<<< HEAD
            out1_params = None
=======
            # out1_params = None
>>>>>>> 8cfe28aa
            # out2_params = None

        x = self.bert(inputs, params=bert_params)
        x = self.dim_reduct(x, params=dim_reduct_params)
        b, t, d = x.shape
        x = x.view(b, -1)  # Batch size x (t*d)
        # x = self.relu(x)
<<<<<<< HEAD
        x = self.out1(x, params=out1_params)
=======
        # x = self.out1(x, params=out1_params)
>>>>>>> 8cfe28aa
        # x = self.relu(x)
        # x = self.out2(x, params=out2_params)
        return 0.1 + torch.sigmoid(x)

    def zero_grad(self, params=None):
        if params is None:
            for param in self.parameters():
                if (
                    param.requires_grad == True
                    and param.grad is not None
                    and torch.sum(param.grad) > 0
                ):
                    # print(param.grad)
                    param.grad.zero_()
        else:
            for name, param in params.items():
                if (
                    param.requires_grad == True
                    and param.grad is not None
                    and torch.sum(param.grad) > 0
                ):
                    # print(param.grad)
                    param.grad.zero_()
                    params[name].grad = None<|MERGE_RESOLUTION|>--- conflicted
+++ resolved
@@ -196,15 +196,9 @@
         self.args = args
         self.bert = MetaBERT(args)
         self.dim_reduct = MetaLinearLayer(self.bert.hidden, 1)
-<<<<<<< HEAD
-        self.out1 = MetaLinearLayer(1*(args.max_seq_len), 1)
-        # self.out2 = MetaLinearLayer(128, 1)
-        self.relu = nn.ReLU()
-=======
         # self.out1 = MetaLinearLayer(16*(args.max_seq_len), 128)
         # self.out2 = MetaLinearLayer(128, 1)
         # self.relu = nn.ReLU()
->>>>>>> 8cfe28aa
 
     def forward(self, inputs, params=None):
         if params is not None:
@@ -212,21 +206,13 @@
             param_dict = extract_top_level_dict(current_dict=params)
             bert_params = param_dict['bert']
             dim_reduct_params = param_dict['dim_reduct']
-<<<<<<< HEAD
-            out1_params = param_dict['out1']
-=======
             # out1_params = param_dict['out1']
->>>>>>> 8cfe28aa
             # out2_params = param_dict['out2']
 
         else:
             bert_params = None
             dim_reduct_params = None
-<<<<<<< HEAD
-            out1_params = None
-=======
             # out1_params = None
->>>>>>> 8cfe28aa
             # out2_params = None
 
         x = self.bert(inputs, params=bert_params)
@@ -234,11 +220,7 @@
         b, t, d = x.shape
         x = x.view(b, -1)  # Batch size x (t*d)
         # x = self.relu(x)
-<<<<<<< HEAD
-        x = self.out1(x, params=out1_params)
-=======
         # x = self.out1(x, params=out1_params)
->>>>>>> 8cfe28aa
         # x = self.relu(x)
         # x = self.out2(x, params=out2_params)
         return 0.1 + torch.sigmoid(x)
