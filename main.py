from multiprocessing import reduction
from models import model_factory
from models.meta_loss_model import MetaLossNetwork, MetaTaskMLPNetwork, MetaTaskLstmNetwork
from inner_loop_optimizers import LSLRGradientDescentLearningRule
from dataloader import DataLoader
from options import args
import math
import wandb

import torch
import torch.nn as nn
import torch.optim as optim
import copy
import os
import numpy as np
from tqdm import tqdm
from torch.utils.tensorboard import SummaryWriter


# SAVE_INTERVAL = 50
LOG_INTERVAL = 1
VAL_INTERVAL = 50


class MAML:
    def __init__(self, args):

        self.args = args
        self.batch_size = args.batch_size  # task batch size
        self.val_size = args.val_size  # task batch size

        self.val_log_interval = args.log_interval

        # load dataloader
        self.dataloader = DataLoader(args, pretraining=False)

        # set # of users and # of items
        self.args.num_users = self.dataloader.num_users
        self.args.num_items = self.dataloader.num_items

        # set device
        self.device = torch.device('cpu')
        if torch.cuda.is_available():
            self.device = torch.cuda.current_device()

        self.args.device = self.device

        # define model (theta)
        self.model = model_factory(self.args).to(self.device)

        # set log and save directories
        self._log_dir = args.log_dir
        self._save_dir = os.path.join(args.log_dir, 'state')
        self._embedding_dir = os.path.join(args.pretrain_log_dir, 'embedding')
        self._pretrained_dir = os.path.join(
            args.pretrain_log_dir, 'pretrained')
        os.makedirs(self._log_dir, exist_ok=True)
        os.makedirs(self._save_dir, exist_ok=True)

        if args.load_pretrained_embedding:
            self._load_pretrained_embedding()
        elif args.load_pretrained:
            self._load_pretrained()

        # whether to use multi step loss
        self.use_multi_step = args.use_multi_step

        # meta hyperparameters
        self._num_inner_steps = args.num_inner_steps
        self._inner_lr = args.inner_lr
        # for meta model
        self._outer_lr = args.outer_lr

        # user normalized ratings (0, 1)
        self.normalize_loss = args.normalize_loss
        self.use_shrinkage_loss = args.use_shrinkage_loss

        # inner loop optimizer
        # self.inner_loop_optimizer = GradientDescentLearningRule(
        #     self.device, learning_rate=self._inner_lr)
        self._use_learnable_params = args.use_learnable_params
        self.inner_loop_optimizer = LSLRGradientDescentLearningRule(
            device=self.device, total_num_inner_loop_steps=self._num_inner_steps, use_learnable_learning_rates=self._use_learnable_params, init_learning_rate=self._inner_lr)
        self.inner_loop_optimizer.initialise(
            names_weights_dict=self.get_inner_loop_parameter_dict(params=self.model.named_parameters()))
        if self._use_learnable_params:
            self._learning_lr = args.learn_lr
            self.lr_optimizer = optim.Adam(
                self.inner_loop_optimizer.parameters(), lr=self._learning_lr)

        # meta optimizer
        self.meta_optimizer = optim.Adam(
            self.model.parameters(), lr=self._outer_lr)

        # meta learning rate scheduler
        self.meta_lr_scheduler = optim.lr_scheduler.CosineAnnealingLR(
            self.meta_optimizer, T_max=args.num_train_iterations, eta_min=args.min_outer_lr)
        # current epoch
        self._train_step = 0

        # options - using adaptive loss and using weight of adaptive loss
        self.use_adaptive_loss = args.use_adaptive_loss
        self.use_adaptive_loss_weight = (
            args.use_mlp and self.use_adaptive_loss)
        self.use_lstm = (
            args.use_lstm and self.use_adaptive_loss)
        num_loss_dims = None
        # settings for adaptive loss
        if self.use_adaptive_loss:
            self._loss_lr = args.loss_lr
            num_loss_dims = args.max_seq_len
            self.loss_network = MetaLossNetwork(
                self._num_inner_steps, num_loss_dims, args.loss_num_layers).to(self.device)
            self.loss_optimizer = optim.Adam(
                self.loss_network.parameters(), lr=self._loss_lr, weight_decay=args.loss_weight_decay)
            self.loss_lr_scheduler = optim.lr_scheduler.\
                MultiStepLR(self.loss_optimizer, milestones=[
                            500, 800, 950], gamma=0.7)

         # settings for adaptive loss weight
        if self.use_adaptive_loss_weight:
            num_loss_weight_dims = 5
            self._task_info_lr = args.task_info_lr
            self.task_info_network = MetaTaskMLPNetwork(
                num_loss_weight_dims, use_softmax=args.use_softmax).to(self.device)
            self.task_info_optimizer = optim.Adam(
                self.task_info_network.parameters(), lr=self._task_info_lr)
            self.task_info_lr_scheduler = optim.lr_scheduler.\
                MultiStepLR(self.task_info_optimizer, milestones=[
                            500, 800, 950], gamma=0.7)

        # use lstm as task information
        if self.use_lstm:
            self._lstm_lr = args.lstm_lr
            lstm_hidden = args.lstm_hidden
            if lstm_hidden < num_loss_dims:
                lstm_hidden = num_loss_dims+1
            self.task_lstm_network = MetaTaskLstmNetwork(
                input_size=args.lstm_input_size, lstm_hidden=lstm_hidden, num_lstm_layers=args.lstm_num_layers, lstm_out=0, device=self.device, use_softmax=args.use_softmax).to(self.device)
            self.task_lstm_optimizer = optim.Adam(
                self.task_lstm_network.parameters(), lr=self._lstm_lr)
            self.lstm_lr_scheduler = optim.lr_scheduler.CosineAnnealingLR(
                self.task_lstm_optimizer, T_max=args.num_train_iterations, eta_min=args.min_outer_lr)

        self.use_mlp_mean = args.use_mlp_mean

        # best results
        self.best_step = 0
        self.best_valid_rmse_loss = 987654321

        print("Finished initialization")

    # per step loss weight for multi step loss function
    def get_per_step_loss_importance_vector(self):
        """
        Generates a tensor of dimensionality (num_inner_loop_steps) indicating the importance of each step's target
        loss towards the optimization loss.
        :return: A tensor to be used to compute the weighted average of the loss, useful for
        the MSL (Multi Step Loss) mechanism.
        """
        loss_weights = np.ones(shape=(self._num_inner_steps)) * (
            1.0 / self._num_inner_steps)
        decay_rate = 1.0 / self._num_inner_steps / \
            self.args.multi_step_loss_num_epochs
        min_value_for_non_final_losses = 0.03 / self._num_inner_steps
        for i in range(len(loss_weights) - 1):
            curr_value = np.maximum(
                loss_weights[i] - (self._train_step * decay_rate), min_value_for_non_final_losses)
            loss_weights[i] = curr_value

        curr_value = np.minimum(
            loss_weights[-1] + (self._train_step *
                                (self._num_inner_steps - 1) * decay_rate),
            1.0 - ((self._num_inner_steps - 1) * min_value_for_non_final_losses))
        loss_weights[-1] = curr_value
        loss_weights = torch.Tensor(loss_weights).to(device=self.device)
        return loss_weights

    def get_inner_loop_parameter_dict(self, params):
        """
        Returns a dictionary with the parameters to use for inner loop updates.
        :param params: A dictionary of the network's parameters.
        :return: A dictionary of the parameters to use for the inner loop optimization process.
        """
        return {
            name: param.to(self.device)
            for name, param in params
            if param.requires_grad
        }

    def apply_inner_loop_update(self, loss, names_weights_copy, step, use_second_order=True):
        """
        Applies an inner loop update given current step's loss, the weights to update, a flag indicating whether to use
        second order derivatives and the current step's index.
        :param loss: Current step's loss with respect to the support set.
        :param names_weights_copy: A dictionary with names to parameters to update.
        :param use_second_order: A boolean flag of whether to use second order derivatives.
        :param current_step_idx: Current step's index.
        :return: A dictionary with the updated weights (name, param)
        """

        self.model.zero_grad(params=names_weights_copy)

        grads = torch.autograd.grad(loss, names_weights_copy.values(),
                                    allow_unused=True, create_graph=use_second_order)
        names_grads_copy = dict(zip(names_weights_copy.keys(), grads))

        # for key, grad in names_grads_copy.items():
        #     if grad is None:
        #         print('Grads not found for inner loop parameter', key)
        #     names_grads_copy[key] = names_grads_copy[key].sum(dim=0)

        names_weights_copy = self.inner_loop_optimizer.update_params(names_weights_dict=names_weights_copy,
                                                                     names_grads_wrt_params_dict=names_grads_copy, num_step=step)

        return names_weights_copy

    # zero_grad all meta parameters
    def zero_grad(self):
        """
        reset all gradients of meta paramters
        """
        # initialize meta parameters
        self.meta_optimizer.zero_grad()
        if self.use_adaptive_loss:
            self.loss_optimizer.zero_grad()
        if self.use_lstm:
            self.task_lstm_optimizer.zero_grad()
        if self.use_adaptive_loss_weight:
            self.task_info_optimizer.zero_grad()
        if self._use_learnable_params:
            self.lr_optimizer.zero_grad()

    def update_meta_params(self, mse_loss):
        """
        update all meta paramters
        :param mse_loss: meta mse loss
        """
        mse_loss.backward()
        total_norm = 0.0
        for p in self.model.parameters():
            if p.requires_grad:
                param_norm = p.grad.detach().data.norm(2)
                total_norm += param_norm.item() ** 2
        total_norm = total_norm ** 0.5
        torch.nn.utils.clip_grad_norm_(
            self.model.parameters(), max_norm=5.0)
        print(total_norm)

        self.meta_optimizer.step()
        self.meta_lr_scheduler.step()
        if self.use_adaptive_loss:
            self.loss_optimizer.step()
            # self.loss_lr_scheduler.step()
        if self.use_lstm:
            total_norm = 0.0
            for p in self.task_lstm_network.parameters():
                if p.requires_grad:
                    param_norm = p.grad.detach().data.norm(2)
                    total_norm += param_norm.item() ** 2
            total_norm = total_norm ** 0.5
            print(total_norm)

            self.task_lstm_optimizer.step()
            # self.lstm_lr_scheduler.step()
        if self.use_adaptive_loss_weight:
            self.task_info_optimizer.step()
            # self.task_info_lr_scheduler.step()
        if self._use_learnable_params:
            total_norm = 0.0
            for p in self.inner_loop_optimizer.parameters():
                if p.requires_grad:
                    param_norm = p.grad.detach().data.norm(2)
                    total_norm += param_norm.item() ** 2
            total_norm = total_norm ** 0.5
            print(total_norm)
            self.lr_optimizer.step()

        # forward on query data

    def query_forward(self, query_inputs, query_target_rating, names_weights_copy, mae_loss_fn, imp_weight=1):
        '''
        Forward propagation on query data
        Args:
            query_inputs: query inputs
            query_target_rating : query target rating
            names_weights_copy: inner loop parameters
            mae_loss_fn : mae loss function
            imp_weight : importance weight vector for gradients(multi step)
        return:
            query_loss : query loss containing gradients
            query_out_loss: query loss to show
            mae_loss: query mae loss to show
        '''
        # zero grad
        loss_fn = nn.MSELoss(reduction='none')

        # forward propagate on query data
        outputs = self.model(query_inputs, params=names_weights_copy)
        gt = torch.cat(
            (query_inputs[3], query_target_rating), dim=1)
        mask = (gt != 0)
        # compute loss
        if self.normalize_loss:
            query_loss = loss_fn(
                outputs*mask, gt*mask/5.0).sum()/mask.sum()
            mae_loss = mae_loss_fn(
                outputs[:, -1:].clone().detach()*5, query_target_rating)
            query_out_loss = torch.mean(loss_fn(
                outputs[:, -1:]*5.0, query_target_rating)).clone().detach().to("cpu")
        else:
            query_loss = loss_fn(outputs*mask, gt*mask).sum()/mask.sum()
            mae_loss = mae_loss_fn(
                outputs[:, -1:].clone().detach(), query_target_rating)
            query_out_loss = torch.mean(loss_fn(
                outputs[:, -1:], query_target_rating)).clone().detach().to("cpu")

        query_loss = query_loss * imp_weight

        return query_loss, query_out_loss, mae_loss

    def compute_adaptive_loss(self, loss, inputs, target_rating, step, mask, task_info):
        '''
        Compute Adaptive Loss
        Args:
            loss: base loss
            inputs: support data
            target_rating : target ratings
            step : current inner loop step
            task_info : task information of current task
        return:
            loss: adaptive loss
        '''

        if self.use_lstm:
            task_input = torch.cat(
                (inputs[3], target_rating), dim=1)
            task_info = self.task_lstm_network(
                task_input).squeeze()
            adapt_loss = loss * task_info * mask
            if self.use_mlp_mean:
                loss = self.loss_network(adapt_loss, step).squeeze()
                loss = torch.mean(loss)
            else:
                loss = adapt_loss.sum()/torch.count_nonzero(adapt_loss)

        else:
            # task_info_adapt = (task_info-task_info.mean()) / \
            #     (task_info.std() + 1e-12)
            task_info_adapt = torch.cat((task_info, loss.unsqueeze(2)), dim=2)
            if self.use_adaptive_loss_weight:
                weight = self.task_info_network(task_info_adapt)
                adapt_loss = weight * loss * mask
                if self.use_mlp_mean:
                    loss = self.loss_network(adapt_loss, step).squeeze()
                    loss = torch.mean(loss)
                else:
                    loss = adapt_loss.sum()/torch.count_nonzero(adapt_loss)
            else:
                loss = self.loss_network(
                    loss, step).squeeze()

        return loss

    # inner loop optimization
    def _inner_loop(self, support_data, task_info, query_inputs, query_target_rating, train):
        """Computes the adapted network parameters via the MAML inner loop.

        Args:
            support_data: support data
            task_info: task information
            query_inputs: query data
            query_target_rating: query target
            train: if false, do not use multi step loss

        Returns:
            query_loss : query loss containing gradients
            query_out_loss: query loss to show
            mae_loss: query mae loss to show
        """

        # loss functions
        loss_fn = nn.MSELoss(reduction='none')
        mae_loss_fn = nn.L1Loss()

        task_mse_losses = []
        task_mse_out_losses = []
        task_mae_losses = []

        # inner loop parameters phi
        names_weights_copy = self.get_inner_loop_parameter_dict(
            self.model.named_parameters())
        # get importance weight
        imp_vecs = self.get_per_step_loss_importance_vector()

        # GPU enabling
        user_id, product_history, target_product_id,  product_history_ratings, target_rating = support_data
        inputs = user_id.to(self.device), product_history.to(
            self.device), \
            target_product_id.to(
                self.device),  product_history_ratings.to(self.device)
        task_info = task_info.to(self.device)

        target_rating = target_rating.to(self.device)

        # inner loop optimization
        for step in range(self._num_inner_steps):

            # forward propagate on support set
            outputs = self.model(inputs, params=names_weights_copy)
            gt = torch.cat(
                (inputs[3], target_rating), dim=1)
            mask = (gt != 0)
            # compute loss
            if self.normalize_loss:
                loss = loss_fn(outputs*mask, gt*mask/5.0)
            else:
                loss = loss_fn(outputs*mask, gt*mask)

            # adaptive loss
            if self.use_adaptive_loss:
                task_info_f = torch.cat(
                    (task_info, outputs.unsqueeze(2)), dim=2)
                loss = self.compute_adaptive_loss(
                    loss, inputs, target_rating, step, mask, task_info_f)

            else:
                loss = loss.sum()/mask.sum()

            # update inner loop paramters phi
            names_weights_copy = self.apply_inner_loop_update(
                loss=loss, names_weights_copy=names_weights_copy, use_second_order=True, step=step)

            ##### multi step loss - update meta paramters ######
            if self.use_multi_step and self._train_step < self.args.multi_step_loss_num_epochs and train:
                query_loss, query_out_loss, mae_loss = self.query_forward(
                    query_inputs, query_target_rating, names_weights_copy, mae_loss_fn, imp_vecs[step])
                task_mse_losses.append(query_loss)
                task_mse_out_losses.append(query_out_loss)
                task_mae_losses.append(mae_loss)

            ##### maml loss - update meta paramters at last step ####
            ### also use this step for valid set ###
            else:
                # at last step
                if step == self._num_inner_steps - 1:

                    query_loss, query_out_loss, mae_loss = self.query_forward(
                        query_inputs, query_target_rating, names_weights_copy, mae_loss_fn)
                    task_mse_losses.append(query_loss)
                    task_mse_out_losses.append(query_out_loss)
                    task_mae_losses.append(mae_loss)

        query_loss = torch.sum(torch.stack(task_mse_losses))
        query_out_loss = torch.mean(torch.stack(task_mse_out_losses))
        mae_loss = torch.mean(torch.stack(task_mae_losses))
        return query_loss, query_out_loss, mae_loss

    # outer loop
    def _outer_loop(self, task_batch, train=None):
        """Computes the MAML loss and metrics on a batch of tasks.

        Args:
            task_batch (tuple): batch of tasks from an Omniglot DataLoader
            train (bool): whether we are training or evaluating

        Returns:
            mse_loss: mean query MSE loss over the batch
            rmse_loss: mean query RMSE loss over the batch
            mae_loss: mean query MAE loss over the batch
        """

        mse_loss_batch = []
        mse_loss_out_batch = []
        mae_loss_batch = []

        self.zero_grad()

        if train:
            self.model.train()
        else:
            self.model.eval()

        # loop through task batch
        for idx, task in enumerate(tqdm(task_batch)):
            # query data gpu loading
            support, query, task_info = task
            user_id, product_history, target_product_id,  product_history_ratings, target_rating = query
            query_inputs = user_id.to(self.device), product_history.to(
                self.device), \
                target_product_id.to(
                    self.device),  product_history_ratings.to(self.device)
            query_target_rating = target_rating.to(self.device)

            # inner loop operation
            query_loss, query_out_loss, mae_loss = self._inner_loop(
                support, task_info, query_inputs, query_target_rating, train)  # do inner loop

            # collect loss data
            mse_loss_batch.append(query_loss)
            mse_loss_out_batch.append(query_out_loss)
            mae_loss_batch.append(mae_loss.detach().to("cpu").item())

        # set results
        mse_loss = torch.mean(torch.stack(mse_loss_batch))
        mse_loss_show = np.mean(mse_loss_out_batch)
        rmse_loss = np.sqrt(mse_loss_show)
        mae_loss = np.mean(mae_loss_batch)
        # Update meta parameters
        if train:
            self.update_meta_params(mse_loss)

        return mse_loss_show, rmse_loss, mae_loss

    def train(self, train_steps):
        """Train the MAML.

        Optimizes MAML meta-parameters
        while periodically validating on validation_tasks, logging metrics, and
        saving checkpoints.

        Args:
            train_steps (int) : the number of steps this model should train for
        """
        print(f"Starting MAML training at iteration {self._train_step}")

        # initialize wandb project
        if self.use_adaptive_loss:
            wandb.init(project=f"MELO-TRAIN-{self.args.model}-{self.args.mode}")
        else:
            wandb.init(project=f"MAML-TRAIN-{self.args.model}-{self.args.mode}")

        # define tensorboard writer and wandb config
        writer = SummaryWriter(log_dir=self._log_dir)
        wandb.config.update(self.args)

        val_batches = self.dataloader.generate_task(
            mode="valid", batch_size=self.val_size, normalized=self.normalize_loss, use_label=self.args.use_label)

        start_point = self._train_step+1
        # iteration
        for i in range(start_point, train_steps+1):
            self._train_step += 1

            # generate train task batch
            train_task = self.dataloader.generate_task(
                mode="train", batch_size=self.batch_size, normalized=self.normalize_loss, use_label=self.args.use_label)

            # update meta paramters and return losses
            mse_loss, rmse_loss, mae_loss = self._outer_loop(
                train_task, train=True)

            # looging
            if i % LOG_INTERVAL == 0:
                print(
                    f'Iteration {self._train_step}: '
                    f'MSE loss: {mse_loss:.4f} | '
                    f'RMSE loss: {rmse_loss:.4f} | '
                    f'MAE loss: {mae_loss:.4f} | '
                )
                writer.add_scalar("train/MSEloss", mse_loss, self._train_step)
                writer.add_scalar("train/RMSEloss",
                                  rmse_loss, self._train_step)
                writer.add_scalar("train/MAEloss", mae_loss, self._train_step)

            # evaluate validation set
            if i % self.val_log_interval == 0:
                # set validation tasks
                val_mse_losses = []
                val_mae_losses = []
                for j in range(math.ceil(len(val_batches)/self.batch_size)):
                    mse_loss, _, mae_loss = self._outer_loop(
                        val_batches[j*self.batch_size: (j+1)*self.batch_size], train=False)
                    val_mse_losses.append(mse_loss)
                    val_mae_losses.append(mae_loss)

                mse_loss = np.mean(val_mse_losses)
                rmse_loss = np.sqrt(mse_loss)
                mae_loss = np.mean(val_mae_losses)

                print(
                    f'\tValidation: '
                    f'Val MSE loss: {mse_loss:.4f} | '
                    f'Val RMSE loss: {rmse_loss:.4f} | '
                    f'Val MAE loss: {mae_loss:.4f} | '
                )
                wandb.log({"loss": rmse_loss})

                # Save the best model wrt valid rmse loss
                if self.best_valid_rmse_loss > rmse_loss:
                    self.best_valid_rmse_loss = rmse_loss
                    self.best_step = i
                    self._save_model()
                    print(
                        f'........Model saved (step: {self.best_step} | RMSE loss: {rmse_loss:.4f})')

                writer.add_scalar("valid/MSEloss", mse_loss, self._train_step)
                writer.add_scalar("valid/RMSEloss",
                                  rmse_loss, self._train_step)
                writer.add_scalar("valid/MAEloss", mae_loss, self._train_step)
        writer.close()

        print("-------------------------------------------------")
        print("Model with the best validation RMSE loss is saved.")
        print(f'Best step: {self.best_step}')
        print(f'Best RMSE loss: {self.best_valid_rmse_loss:.4f}')
        print("Done.")

    def test(self):
        '''
            Test on test batches
        '''
        # initialize wandb project
        if self.use_adaptive_loss:
            wandb.init(project=f"MELO-TEST-{self.args.model}-{self.args.mode}")
        else:
            wandb.init(project=f"MAML-TEST-{self.args.model}-{self.args.mode}")

        # define wandb config
        wandb.config.update(self.args)

        test_batches = self.dataloader.generate_task(
            mode="test", batch_size=self.args.num_test_data, normalized=self.normalize_loss, use_label=self.args.use_label)
        test_mse_losses = []
        test_mae_losses = []
        for i in range(math.ceil(len(test_batches)/self.batch_size)):
            mse_loss, _, mae_loss = self._outer_loop(
                test_batches[i*self.batch_size: (i+1)*self.batch_size], train=False)
            test_mse_losses.append(mse_loss)
            test_mae_losses.append(mae_loss)

        mse_loss = np.mean(test_mse_losses)
        rmse_loss = np.sqrt(mse_loss)
        mae_loss = np.mean(test_mae_losses)

        print(
            f'\tTest: '
            f'Test RMSE loss: {rmse_loss:.4f} | '
            f'Test MAE loss: {mae_loss:.4f} | '
        )
        wandb.log({
            "Test RMSE loss": rmse_loss,
            "Test MAE loss": mae_loss
        })

    def test_baseline(self):
        '''
            Test on test batches
        '''

        rating_lst = sum(self.dataloader.train_set['rating'].tolist(), [])
        mean_rating = np.mean(rating_lst, dtype='float32')
        print(mean_rating)
        test_batches = self.dataloader.generate_task(
            mode="test", batch_size=self.args.num_test_data, normalized=self.normalize_loss, use_label=self.args.use_label)
        mse_loss_batch = []
        mae_loss_batch = []
        for idx, task in enumerate(tqdm(test_batches)):
            # query data gpu loading
            _, query, _ = task
            _, _, _,  _, target_rating = query
            query_target_rating = target_rating.to(self.device)
            query_predict_rating = torch.ones_like(
                target_rating).to(self.device) * mean_rating
            mse_loss = nn.MSELoss()(query_predict_rating, query_target_rating).to("cpu").item()
            mae_loss = nn.L1Loss()(query_predict_rating, query_target_rating).to("cpu").item()
            mse_loss_batch.append(mse_loss)
            mae_loss_batch.append(mae_loss)

        mse_loss = np.mean(mse_loss_batch)
        rmse_loss = np.sqrt(mse_loss)
        mae_loss = np.mean(mae_loss_batch)
        print(
            f'\tTest: '
            f'Test RMSE loss: {rmse_loss:.4f} | '
            f'Test MAE loss: {mae_loss:.4f} | '
        )

    def load(self, checkpoint_step):
        '''
            load meta paramters
        '''
        target_path = os.path.join(
            self._save_dir, f"{self.args.model}_{checkpoint_step}_best_{self.args.mode}_{self.args.model}.pt")
        print("Loading checkpoint from", target_path)
        try:
            if torch.cuda.is_available():
                def map_location(storage, loc): return storage.cuda()
            else:
                map_location = 'cpu'
            checkpoint = torch.load(target_path, map_location=map_location)
            self.model.load_state_dict(checkpoint['meta_model'])
            self.meta_lr_scheduler.load_state_dict(
                checkpoint['meta_model_scheduler'])
            self.meta_optimizer.load_state_dict(
                checkpoint['meta_model_optimizer'])
            if self.use_adaptive_loss:
                self.loss_network.load_state_dict(checkpoint['loss_model'])
            if self.use_adaptive_loss_weight:
                self.task_info_network.load_state_dict(
                    checkpoint['loss_weight_model'])
            if self.use_lstm:
                self.task_lstm_network.load_state_dict(
                    checkpoint['lstm_model'])
            if self._use_learnable_params:
                self.inner_loop_optimizer.load_state_dict(
                    checkpoint['learning_rate']
                )

        except:
            raise ValueError(
                f'No checkpoint for iteration {checkpoint_step} found.')

    def _save_model(self):
        '''
            save meta paramters
        '''
        save_path = os.path.join(
            self._save_dir, f"{self.args.model}_{self._train_step}_best_{self.args.mode}_{self.args.model}.pt")
        model_dict = {
            'meta_model': self.model.state_dict(),
            'meta_model_scheduler': self.meta_lr_scheduler.state_dict(),
            'meta_model_optimizer': self.meta_optimizer.state_dict()
        }
        if self.use_adaptive_loss:
            model_dict['loss_model'] = self.loss_network.state_dict()
        if self.use_adaptive_loss_weight:
            model_dict['loss_weight_model'] = self.task_info_network.state_dict()
        if self.use_lstm:
            model_dict['lstm_model'] = self.task_lstm_network.state_dict()
        if self._use_learnable_params:
            model_dict['learning_rate'] = self.inner_loop_optimizer.state_dict()
        torch.save(model_dict, save_path)

    def _load_pretrained_embedding(self):
        if torch.cuda.is_available():
            def map_location(storage, loc): return storage.cuda()
        else:
            map_location = 'cpu'

        if self.args.model == 'sasrec' or self.args.model == 'bert4rec':
            self.model.bert.bert_embedding.load_state_dict(torch.load(
                os.path.join(self._embedding_dir, f"{self.args.model}_embedding_{self.args.mode}_{self.args.bert_hidden_units}_{self.args.bert_num_blocks}_{self.args.bert_num_heads}"), map_location=map_location))

        else:
            self.model.embedding.load_state_dict(torch.load(
<<<<<<< HEAD
                os.path.join(self._embedding_dir, f"{self.args.model}_embedding"), map_location=map_location))
=======
                os.path.join(self._embedding_dir, f"{self.args.model}_embedding_{self.args.mode}"), map_location=map_location))
            # for param in self.model.embedding.parameters():
            # param.requires_grad = False
>>>>>>> b85ebac9

    def _load_pretrained(self):
        if torch.cuda.is_available():
            def map_location(storage, loc): return storage.cuda()
        else:
            map_location = 'cpu'

        self.model.load_state_dict(torch.load(
            os.path.join(self._pretrained_dir, f"{self.args.model}_pretrained_{self.args.mode}_{self.args.bert_hidden_units}_{self.args.bert_num_blocks}_{self.args.bert_num_heads}"), map_location=map_location))


def main(args):
    if args.log_dir is None:
        args.log_dir = os.path.join(os.path.abspath('.'), "log/")

    print(f'log_dir: {args.log_dir}')

    maml = MAML(
        args
    )

    if args.checkpoint_step > -1:
        maml._train_step = args.checkpoint_step
        maml.load(args.checkpoint_step)
    else:
        print('Checkpoint loading skipped.')

    if not args.test:
        if args.test_baseline:
            maml.test_baseline()
        else:
            maml.train(args.num_train_iterations)
    else:
        maml.test()


if __name__ == '__main__':
    main(args)<|MERGE_RESOLUTION|>--- conflicted
+++ resolved
@@ -526,9 +526,11 @@
 
         # initialize wandb project
         if self.use_adaptive_loss:
-            wandb.init(project=f"MELO-TRAIN-{self.args.model}-{self.args.mode}")
-        else:
-            wandb.init(project=f"MAML-TRAIN-{self.args.model}-{self.args.mode}")
+            wandb.init(
+                project=f"MELO-TRAIN-{self.args.model}-{self.args.mode}")
+        else:
+            wandb.init(
+                project=f"MAML-TRAIN-{self.args.model}-{self.args.mode}")
 
         # define tensorboard writer and wandb config
         writer = SummaryWriter(log_dir=self._log_dir)
@@ -610,6 +612,7 @@
         '''
             Test on test batches
         '''
+
         # initialize wandb project
         if self.use_adaptive_loss:
             wandb.init(project=f"MELO-TEST-{self.args.model}-{self.args.mode}")
@@ -744,13 +747,7 @@
 
         else:
             self.model.embedding.load_state_dict(torch.load(
-<<<<<<< HEAD
-                os.path.join(self._embedding_dir, f"{self.args.model}_embedding"), map_location=map_location))
-=======
                 os.path.join(self._embedding_dir, f"{self.args.model}_embedding_{self.args.mode}"), map_location=map_location))
-            # for param in self.model.embedding.parameters():
-            # param.requires_grad = False
->>>>>>> b85ebac9
 
     def _load_pretrained(self):
         if torch.cuda.is_available():
