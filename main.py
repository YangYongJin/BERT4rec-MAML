--- conflicted
+++ resolved
@@ -335,13 +335,7 @@
 
         if self.use_lstm:
             task_input = torch.cat(
-<<<<<<< HEAD
                 (inputs[3], target_rating), dim=1).reshape(-1, self.args.max_seq_len, 1)  # /5.0
-            b, t, _ = task_input.shape
-=======
-                (inputs[3], target_rating), dim=1)
->>>>>>> 8cfe28aa
-
             task_info = self.task_lstm_network(
                 task_input)
             # task_info = task_info[:, -1, :]
@@ -534,18 +528,10 @@
 
         # set validation tasks
         val_batches = self.dataloader.generate_task(
-<<<<<<< HEAD
             mode="valid", batch_size=600, normalized=self.normalize_loss, use_label=self.args.use_label)
         start_point = self._train_step+1
         # iteration
         for i in range(start_point, train_steps+1):
-=======
-            mode="valid", batch_size=len(self.dataloader.valid_set), normalized=self.normalize_loss, use_label=self.args.use_label)
-        start_it = self._train_step+1
-
-        # iteration
-        for i in range(start_it, train_steps+1):
->>>>>>> 8cfe28aa
             self._train_step += 1
 
             # generate train task batch
@@ -728,11 +714,7 @@
 
         if self.args.model == 'sas4rec' or self.args.model == 'bert4rec':
             self.model.bert.bert_embedding.load_state_dict(torch.load(
-<<<<<<< HEAD
-                os.path.join(self._embedding_dir, f"{self.args.model}_embedding_{self.args.mode}_{self.args.bert_hidden_units}_{self.args.min_item}"), map_location=map_location))
-=======
-                os.path.join(self._embedding_dir, f"{self.args.model}_embedding_{self.args.bert_hidden_units}_{self.args.bert_num_blocks}_{self.args.bert_num_heads}"), map_location=map_location))
->>>>>>> 8cfe28aa
+                os.path.join(self._embedding_dir, f"{self.args.model}_embedding_{self.args.mode}_{self.args.bert_hidden_units}_{self.args.bert_num_blocks}_{self.args.bert_num_heads}"), map_location=map_location))
             # for param in self.model.bert.bert_embedding.parameters():
             # param.requires_grad = False
         else:
@@ -748,11 +730,7 @@
             map_location = 'cpu'
 
         self.model.load_state_dict(torch.load(
-<<<<<<< HEAD
-            os.path.join(self._pretrained_dir, f"{self.args.model}_pretrained_{self.args.mode}_{self.args.bert_hidden_units}_{self.args.min_item}"), map_location=map_location))
-=======
-            os.path.join(self._pretrained_dir, f"{self.args.model}_pretrained_{self.args.bert_hidden_units}_{self.args.bert_num_blocks}_{self.args.bert_num_heads}"), map_location=map_location))
->>>>>>> 8cfe28aa
+            os.path.join(self._pretrained_dir, f"{self.args.model}_pretrained_{self.args.mode}{self.args.bert_hidden_units}_{self.args.bert_num_blocks}_{self.args.bert_num_heads}"), map_location=map_location))
 
 
 def main(args):
